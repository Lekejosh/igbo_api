--- conflicted
+++ resolved
@@ -24,15 +24,9 @@
           git config --local user.email "41898282+github-actions[bot]@users.noreply.github.com"
           git config --local user.name "github-actions[bot]"
           yarn release
-<<<<<<< HEAD
       - name: Push tags
         uses: ad-m/github-push-action@master
         with:
           force: true
           tags: true
-          github_token: ${{ secrets.GITHUB_TOKEN }}
-=======
-          git add .
-          git commit -m "Bumping package version [ci skip]"
-          git push --follow-tags origin master && npm publish
->>>>>>> 632acb5e
+          github_token: ${{ secrets.GITHUB_TOKEN }}