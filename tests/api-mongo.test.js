--- conflicted
+++ resolved
@@ -591,7 +591,20 @@
         });
     });
 
-<<<<<<< HEAD
+    it('should return a word by searching with nested dialect word', (done) => {
+      const keyword = 'akwa-ONI';
+      getWords({ keyword, dialects: true })
+        .end((_, res) => {
+          expect(res.status).to.equal(200);
+          expect(res.body).to.have.lengthOf.at.least(1);
+          forEach(res.body, (word) => {
+            expect(word.dialects.ONI.word).to.equal(`${word.word}-ONI`);
+          });
+          done();
+        });
+    });
+
+
     it('should return word information when searched with wordClass filter', (done) => {
       const keyword = 'biko';
       const wordClass = 'V'
@@ -600,21 +613,10 @@
           expect(res.status).to.equal(200)
           forEach(res.body, (word) => {
             expect(word.wordClass).to.equal(wordClass);
-=======
-    it('should return a word by searching with nested dialect word', (done) => {
-      const keyword = 'akwa-ONI';
-      getWords({ keyword, dialects: true })
-        .end((_, res) => {
-          expect(res.status).to.equal(200);
-          expect(res.body).to.have.lengthOf.at.least(1);
-          forEach(res.body, (word) => {
-            expect(word.dialects.ONI.word).to.equal(`${word.word}-ONI`);
->>>>>>> cd1d4465
-          });
-          done();
-        });
-    });
-<<<<<<< HEAD
+               });
+          done();
+        });
+    });
 
     it('should throw error of invalid wordClass when searched with wordClass filter with unknown wordClass', (done) => {
       const keyword = 'biko';
@@ -626,7 +628,5 @@
           done();
         });
     });
-=======
->>>>>>> cd1d4465
   });
 });